--- conflicted
+++ resolved
@@ -1908,18 +1908,6 @@
         Parameters::FOCUS_MODE_INVALID;
 }
 
-<<<<<<< HEAD
-Parameters::Parameters::lightFxMode_t Parameters::lightFxStringToEnum(
-        const char *lightFxMode) {
-    return
-        !lightFxMode ?
-            Parameters::LIGHTFX_NONE :
-        !strcmp(lightFxMode, CameraParameters::LIGHTFX_LOWLIGHT) ?
-            Parameters::LIGHTFX_LOWLIGHT :
-        !strcmp(lightFxMode, CameraParameters::LIGHTFX_HDR) ?
-            Parameters::LIGHTFX_HDR :
-        Parameters::LIGHTFX_NONE;
-=======
 const char *Parameters::focusModeEnumToString(focusMode_t focusMode) {
     switch (focusMode) {
         case FOCUS_MODE_AUTO:
@@ -1941,7 +1929,18 @@
                     __FUNCTION__, focusMode);
             return "unknown";
     }
->>>>>>> 9bf263b2
+}
+
+Parameters::Parameters::lightFxMode_t Parameters::lightFxStringToEnum(
+        const char *lightFxMode) {
+    return
+        !lightFxMode ?
+            Parameters::LIGHTFX_NONE :
+        !strcmp(lightFxMode, CameraParameters::LIGHTFX_LOWLIGHT) ?
+            Parameters::LIGHTFX_LOWLIGHT :
+        !strcmp(lightFxMode, CameraParameters::LIGHTFX_HDR) ?
+            Parameters::LIGHTFX_HDR :
+        Parameters::LIGHTFX_NONE;
 }
 
 status_t Parameters::parseAreas(const char *areasCStr,
